boto3>=1.9
dockerfile-parse==0.0.15
multidict<4.6.0
pyyaml==5.2
taskcluster==24.1.1
taskcluster-urls==12.1.0
twine==2.0.0
<<<<<<< HEAD
pyyaml==5.2

# limits to avoid building with gcc on alpine
multidict<4.8.0
=======
>>>>>>> d6572524
yarl<1.4.0<|MERGE_RESOLUTION|>--- conflicted
+++ resolved
@@ -5,11 +5,8 @@
 taskcluster==24.1.1
 taskcluster-urls==12.1.0
 twine==2.0.0
-<<<<<<< HEAD
 pyyaml==5.2
 
 # limits to avoid building with gcc on alpine
 multidict<4.8.0
-=======
->>>>>>> d6572524
 yarl<1.4.0